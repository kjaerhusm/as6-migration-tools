import os
import sys
import re
import concurrent.futures
import time
import json
import argparse
from pathlib import Path
from checks import *
from utils import utils

# path to the current script
script_directory = Path(__file__).resolve().parent

# files containing discontinuation information
discontinuation_info = {
    "obsolete_libs": {},
    "manual_process_libs": {},
    "obsolete_fbks": {},
    "obsolete_funcs": {},
    "unsupported_hw": {},
    "deprecated_string_functions": {},
    "deprecated_math_functions": {},
}

try:
    discontinuation_dir = Path(script_directory) / "discontinuations"
    for filename in discontinuation_info:
        file_path = discontinuation_dir / f"{filename}.json"
        with file_path.open("r", encoding="utf-8") as json_file:
            discontinuation_info[filename] = json.load(json_file)
except Exception as e:
    print(
        f"\033[1;31m[ERROR]\033[0m Error reading discontinuation lists: {e}",
        file=sys.stderr,
    )
    sys.exit(1)

# obsolete libraries with reasons
obsolete_dict = discontinuation_info["obsolete_libs"]
# Libraries that must be handled manually
manual_process_libraries = discontinuation_info["manual_process_libs"]
# list of obsolete function blocks with reasons
obsolete_function_blocks = discontinuation_info["obsolete_fbks"]
# Hardcoded list of obsolete functions with reasons
obsolete_functions = discontinuation_info["obsolete_funcs"]
# hardware not supported by >= 6.0
unsupported_hardware = discontinuation_info["unsupported_hw"]
# deprecated string functions 8 bit and 16 bit
deprecated_string_functions = set(discontinuation_info["deprecated_string_functions"])
# deprecated math functions
deprecated_math_functions = set(discontinuation_info["deprecated_math_functions"])

pass


def display_progress(message):
    """
    Displays a progress message on the same line in the terminal.
    In GUI mode, stdout may be None, so we fall back to printing.
    """
    try:
        sys.stdout.write("\r" + " " * 80)
        sys.stdout.write("\r" + message)
        sys.stdout.flush()
    except Exception:
        # Fallback: simple print if stdout is unavailable
        print(message)


def process_stub(file_path, *args):
    """
    Stub process function for demonstration purposes.
    Simulates processing of files without actual logic.

    Args:
        file_path (str): The file path to process.
        *args: Additional arguments.

    Returns:
        list: An empty list for this stub function.
    """
    return []


def scan_files_parallel(root_dir, extensions, process_function, *args):
    """
    Scans files in a directory tree in parallel for specific content.

    Args:
        root_dir (Path): The root directory to search in.
        extensions (list): File extensions to include.
        process_function (callable): The function to apply on each file.
        *args: Additional arguments to pass to the process_function.

    Returns:
        list: Aggregated results from all scanned files.
    """
    results = []

    file_paths = [
        str(path)
        for ext in extensions
        for path in root_dir.rglob(f"*{ext}")
        if path.is_file()
    ]

    total_files = len(file_paths)
    display_progress(f"Found {total_files} files to process...")

    with concurrent.futures.ThreadPoolExecutor() as executor:
        futures = {
            executor.submit(process_function, str(path), *args): path
            for path in file_paths
        }
        for i, future in enumerate(concurrent.futures.as_completed(futures), 1):
            display_progress(f"Processing file {i}/{total_files}...")
            results.extend(future.result())

    display_progress("Processing complete.".ljust(50))  # Clear line
    return results


def process_pkg_file(file_path, patterns):
    """
    Processes a .pkg file to find matches for obsolete libraries.

    Args:
        file_path (str): Path to the .pkg file.
        patterns (dict): Patterns to match with reasons.

    Returns:
        list: Matches found in the file.
    """
    results = []
    content = Path(file_path).read_text(encoding="utf-8", errors="ignore")

    # Regex for library names between > and <
    matches = re.findall(r">([^<]+)<", content, re.IGNORECASE)
    for match in matches:
        for pattern, reason in patterns.items():
            if match.lower() == pattern.lower():
                results.append((pattern, reason, file_path))
    return results


def process_var_file(file_path, patterns):
    """
    Processes a .var file to find matches for obsolete function blocks.

    Args:
        file_path (str): Path to the .var file.
        patterns (dict): Patterns to match with reasons.

    Returns:
        list: Matches found in the file.
    """
    results = []
    content = Path(file_path).read_text(encoding="utf-8", errors="ignore")

    # Regex for function block declarations, e.g., : MpAlarmXConfigMapping;
    matches = re.findall(r":\s*([A-Za-z0-9_]+)\s*;", content)
    for match in matches:
        for pattern, reason in patterns.items():
            if match.lower() == pattern.lower():
                results.append((pattern, reason, file_path))
    return results


def process_st_c_file(file_path, patterns):
    """
    Processes a .st, .c, or .cpp file to find matches for the given patterns.

    Args:
        file_path (str): Path to the file.
        patterns (dict): Patterns to match with reasons.

    Returns:
        list: Matches found in the file.
    """
    results = []
    matched_files = set()  # To store file paths and ensure uniqueness
    content = Path(file_path).read_text(encoding="utf-8", errors="ignore")

    # Check for other patterns if necessary
    for pattern, reason in patterns.items():
        if (
            re.search(rf"\b{re.escape(pattern)}\b", content)
            and file_path not in matched_files
        ):
            results.append((pattern, reason, file_path))
            matched_files.add(file_path)  # Ensure file is added only once
    return results


def process_hw_file(file_path, hardware_dict):
    """
    Processes a .hw file to find unsupported hardware matches.

    Args:
        file_path (str): Path to the .hw file.
        hardware_dict (dict): Dictionary of unsupported hardware and their reasons.

    Returns:
        list: Unique matches found in the file.
    """
    results = set()  # Use a set to store unique matches
    content = Path(file_path).read_text(encoding="utf-8", errors="ignore")

    # Regex to extract the Type value from the <Module> elements
    matches = re.findall(r'<Module [^>]*Type="([^"]+)"', content)
    for hw_type in matches:
        for reason, items in hardware_dict.items():
            if hw_type in items:
                results.add(
                    (hw_type, reason, file_path)
                )  # Add as a tuple to ensure uniqueness
    return list(results)  # Convert back to a list for consistency


def process_file_devices(file_path):
    """
    Args:
        file_path: Path to the .hw file.

    Returns:
        list: Unique matches found in the file.
    """
    exclude = ["C:\\", "D:\\", "E:\\", "F:\\"]
    results = set()  # Use a set to store unique matches
    content = Path(file_path).read_text(encoding="utf-8", errors="ignore")

    # Regex to extract the value from the file device elements
    matches = re.findall(
        r'<Group ID="FileDevice\d+" />\s*<Parameter ID="FileDeviceName\d+" Value="(.*?)" />\s*<Parameter ID="FileDevicePath\d+" Value="(.*?)" />',
        content,
    )
    for name, path in matches:
        for exclusion in exclude:
            if path.lower().startswith(exclusion.lower()):
                results.add((name, path, file_path))
    return list(results)  # Convert back to a list for consistency


def process_ftp_configurations(file_path):
    """
    Args:
        file_path: Path to the .hw file.

    Returns:
        list: Unique matches found in the file.
    """
    results = set()
    content = Path(file_path).read_text(encoding="utf-8", errors="ignore")

    # Regex to extract if the FTP server is activated
    matches = re.search(r'<Parameter ID="ActivateFtpServer"\s+Value="(\d)" />', content)
    if not matches or matches.group(0) == "1":
        matches = re.findall(
            r'<Parameter ID="FTPMSPartition\d+"\s+Value="(.*?)" />', content
        )
        if matches:
            for match in matches:
                if "SYSTEM" == match:
                    results.add((match, file_path))
    return list(results)  # Convert back to a list for consistency


def process_lby_file(file_path, patterns):
    """
    Processes a .lby file to find obsolete dependencies.

    Args:
        file_path (str): Path to the .lby file.
        patterns (dict): Patterns of obsolete dependencies with reasons.

    Returns:
        list: Matches found in the file in the format (library_name, dependency, reason, file_path).
    """
    results = []
    content = Path(file_path).read_text(encoding="utf-8", errors="ignore")

    # Extract library name (directory name as identifier)
    library_name = os.path.basename(os.path.dirname(file_path))
    # Extract dependencies from the XML content
    dependencies = re.findall(
        r'<Dependency ObjectName="([^"]+)"', content, re.IGNORECASE
    )
    for dependency in dependencies:
        for pattern, reason in patterns.items():
            # Compare case-insensitively
            if dependency.lower() == pattern.lower():
                results.append((library_name, dependency, reason, file_path))
    return results


def process_c_cpp_hpp_includes_file(file_path, patterns):
    """
    Processes a C, C++, or header (.hpp) file to find obsolete dependencies in #include statements.

    Args:
        file_path (str): Path to the file.
        patterns (dict): Dictionary of obsolete libraries with reasons.

    Returns:
        list: Matches found in the file in the format (library_name, reason, file_path).
    """
    results = []
    include_pattern = re.compile(r'#include\s+[<"]([^">]+)[">]')
    content = Path(file_path).read_text(encoding="utf-8", errors="ignore")

    for line in content:
        match = include_pattern.search(line)
        if match:
            included_library = match.group(1).lower()  # Normalize case
            for pattern, reason in patterns.items():
                if included_library == f"{pattern.lower()}.h":
                    results.append((pattern, reason, file_path))
    return results


# Function to process libraries requiring manual process
def process_manual_libraries(file_path, patterns):
    """
    Processes .pkg or .lby files to find libraries that require manual action during migration.

    Args:
        file_path (str): Path to the file.
        patterns (dict): Libraries to be checked for manual process.

    Returns:
        list: Matches found in the file.
    """
    results = []
    content = Path(file_path).read_text(encoding="utf-8", errors="ignore")

    matches = re.findall(r">([^<]+)<", content, re.IGNORECASE)
    for match in matches:
        for library, action in patterns.items():
            if match.lower() == library.lower():
                results.append((library, action, file_path))
    return results


def parse_args():
    parser = argparse.ArgumentParser(
        prog=os.path.basename(__file__),
        description="Scans Automation Studio project for transition from AS4 to AS6",
        usage="python %(prog)s project_path [options]",
        epilog="Ensure the path is correct and the project folder exists.\n"
        "A valid AS 4 project folder must contain an *.apj file.\n"
        'If the path contains spaces, make sure to wrap it in quotes (e.g. like this: "C:\\My documents\\project")\n'
        "If you enter a  '.' as project_path the current directory will be used.\n",
        formatter_class=argparse.RawDescriptionHelpFormatter,
    )
    # Add arguments
    parser.add_argument(
        "project_path",
        type=str,
        help="Automation Studio 4.x path containing *.apj file",
    )
    parser.add_argument(
        "-v",
        "--verbose",
        action="store_true",
        required=False,
        help="Outputs verbose information",
    )
    # Parse the arguments

    # Fallback if no arguments are provided (e.g. when run from GUI)
    if len(sys.argv) == 1:
        # Default to current directory as project path
        sys.argv += [".", "-v"]
        # Optionally enable verbose mode by default from GUI
        # sys.argv += ["-v"]

    return parser.parse_args()


# Check the project name and path for invalid characters
# As opposed to what's in the help, we need to allow : and \ and / as well since these are valid
# path separators
def check_project_path_and_name(path, name):
    project_name_pattern = r"^(\w+)\.apj$"
    project_path_pattern = r"^[\w :\\/!(){}+\-@\.\^=]+$"
    return re.fullmatch(project_path_pattern, path) and re.fullmatch(
        project_name_pattern, name
    )


# Update main function to handle project directory input and optional verbose flag
def main():
    """
    Main function to scan for obsolete libraries, function blocks, functions, and unsupported hardware.
    Outputs the results to a file as well as the console.
    """

    build_number = utils.get_build_number()
    print(f"Script build number: {build_number}")

    args = parse_args()
    apj_file = utils.get_and_check_project_file(args.project_path)

    utils.set_verbose(args.verbose)

    print(f"Project path validated: {args.project_path}")
    print(f"Using project file: {apj_file}")

    output_file = os.path.join(args.project_path, "as4_to_as6_analyzer_result.txt")
    with open(output_file, "w", encoding="utf-8") as file:
        try:

            def log(message, when="", severity=""):
                utils.log(message, log_file=file, when=when, severity=severity)

            def log_v(message, log_file=file, prepend=""):
                utils.log_v(message, log_file, prepend)

            utils.log(
                "Scanning started... Please wait while the script analyzes your project files.\n",
                file,                
            )

            start_time = time.time()

            if not check_project_path_and_name(args.project_path, apj_file):
                log(
                    "Invalid path or project name, see "
                    "https://help.br-automation.com/#/en/6/revinfos/version-info/projekt_aus_automation_studio_4_ubernehmen/automation_studio/notwendige_anpassungen_im_automation_studio_4_projekt.html"
                )

            logical_path = Path(args.project_path) / "Logical"
            physical_path = Path(args.project_path) / "Physical"

            # Use project_path as the root directory for scanning
            manual_libs_results = scan_files_parallel(
                logical_path,
                [".pkg"],
                process_manual_libraries,
                manual_process_libraries,
            )

            invalid_pkg_files = scan_files_parallel(
                logical_path,
                [".pkg"],
                process_pkg_file,
                obsolete_dict,
            )

            invalid_var_typ_files = scan_files_parallel(
                logical_path,
                [".var", ".typ"],
                process_var_file,
                obsolete_function_blocks,
            )

            invalid_st_c_files = scan_files_parallel(
                logical_path,
                [".st", ".c", ".cpp"],
                process_st_c_file,
                obsolete_functions,
            )

            hardware_results = scan_files_parallel(
                physical_path,
                [".hw"],
                process_hw_file,
                unsupported_hardware,
            )

            file_devices = scan_files_parallel(
                physical_path,
                [".hw"],
                process_file_devices,
            )

            ftp_configs = scan_files_parallel(
                physical_path,
                [".hw"],
                process_ftp_configurations,
            )

            lby_dependency_results = scan_files_parallel(
                logical_path,
                [".lby"],
                process_lby_file,
                obsolete_dict,
            )

            c_include_dependency_results = scan_files_parallel(
                logical_path,
                [".c", ".cpp", ".hpp"],
                process_c_cpp_hpp_includes_file,
                obsolete_dict,
            )

            # Store the list of files containing deprecated string functions
            deprecated_string_files = check_deprecated_string_functions(
                logical_path,
                [".st"],
                deprecated_string_functions,
            )

            # Ensure we have a valid list, even if no deprecated functions are found
            if not isinstance(deprecated_string_files, list):
                deprecated_string_files = []  # Fallback to an empty list

            # Boolean flag to indicate whether deprecated string functions were found
            found_deprecated_string = bool(deprecated_string_files)

            # Store the list of files containing deprecated math functions
            deprecated_math_files = check_deprecated_math_functions(
                logical_path,
                [".st"],
                deprecated_math_functions,
            )

            # Ensure we have a valid list, even if no deprecated functions are found
            if not isinstance(deprecated_math_files, list):
                deprecated_math_files = []  # Fallback to an empty list

            # Boolean flag to indicate whether deprecated math functions were found
            found_deprecated_math = bool(deprecated_math_files)

            log("\n\nChecking project and hardware files for compatibility...")
            file_patterns = [".apj", ".hw"]
            compatibility_results = check_files_for_compatibility(
                args.project_path, file_patterns
            )
            if compatibility_results:
                for file_path, issue in compatibility_results:
                    log(f"- {file_path}: {issue}")
                log(
                    "\nPlease ensure these files are saved at least once with Automation Studio 4.12."
                )
            else:
                log_v("- All project and hardware files are valid.")

            check_uad_files(physical_path, log, args.verbose)

            log("\n\nThe following unsupported hardware were found:")
            if hardware_results:
                grouped_results = {}
                for hardware_id, reason, file_path in hardware_results:
                    config_name = os.path.basename(os.path.dirname(file_path))
                    grouped_results.setdefault(config_name, set()).add(
                        (hardware_id, reason)
                    )

                for config_name, entries in grouped_results.items():
                    log(f"\nHardware configuration: {config_name}")
                    for hardware_id, reason in sorted(entries):
                        log(f"- {hardware_id}: {reason}")
            else:
                log_v("- None")

            log(
                "\n\nThe following invalid file devices were found: (accessing system partitions / using drive letters)"
            )
            if file_devices:
                grouped_results = {}
                for name, path, file_path in file_devices:
                    config_name = os.path.basename(os.path.dirname(file_path))
                    grouped_results.setdefault(config_name, set()).add((name, path))

                for config_name, entries in grouped_results.items():
                    results = []
                    for name, path in sorted(entries):
                        results.append(f"{name} ({path})")
                    result_string = ", ".join(results)
                    log(f"Hardware configuration '{config_name}': {result_string}")

                log(
                    "\nWrite operations on a system partition (C:, D:, E:) are not allowed. In the event of error, "
                    "a write operation could destroy the system partition so that the target system can no longer be booted.\n"
                    "The User partition USER_PATH should be used instead!\n"
                    "In ARsim, the directory corresponding to USER_PATH is found at \\<Project>\\Temp\\Simulation\\<Configuration>\\<CPU>\\USER\\."
                )
            else:
                log_v("- None")

            log(
                "\n\nThe following potentially invalid ftp configurations were found: (accessing system instead of user partition)"
            )
            if ftp_configs:
                grouped_results = {}
                for name, file_path in ftp_configs:
                    config_name = os.path.basename(os.path.dirname(file_path))
                    grouped_results.setdefault(config_name, set()).add(name)

                for config_name, entries in grouped_results.items():
                    log(f"\nHardware configuration: {config_name}")
                    for name in sorted(entries):
                        log(f"- Accessing '{name}'")
            else:
                log_v("- None")

            log("\n\nThe following invalid libraries were found in .pkg files:")
            if invalid_pkg_files:
                for library, reason, file_path in invalid_pkg_files:
                    log(f"- {library}: {reason} (Found in: {file_path})")
            else:
                log_v("- None")

            log(
                "\n\nThe following libraries might require manual action after migrating the project to Automation Studio 6:"
            )
            if manual_libs_results:
                for library, reason, file_path in manual_libs_results:
                    log(f"- {library}: {reason} (Found in: {file_path})")
            else:
                log_v("- None")

            # Convert .lby results to match the (library_name, reason, file_path) format
            normalized_lby_results = [
                (lib, f"Dependency on {dep}: {reason}", path)
                for lib, dep, reason, path in lby_dependency_results
            ]

            # Merge results from .lby and C/C++/HPP include dependencies
            all_dependency_results = (
                normalized_lby_results + c_include_dependency_results
            )

            log(
                "\n\nThe following obsolete dependencies were found in .lby, .c, .cpp, and .hpp files:"
            )
            if all_dependency_results:
                for library_name, reason, file_path in all_dependency_results:
                    log(f"- {library_name}: {reason} (Found in: {file_path})")
            else:
                log_v("- None")

            log(
                "\n\nThe following invalid function blocks were found in .var and .typ files:"
            )
            if invalid_var_typ_files:
                for block, reason, file_path in invalid_var_typ_files:
                    log(f"- {block}: {reason} (Found in: {file_path})")
            else:
                log_v("- None")

            log(
                "\n\nThe following invalid functions were found in .st, .c and .cpp files:"
            )
            found_any_invalid_functions = False

            if invalid_st_c_files:
                for function, reason, file_path in invalid_st_c_files:
                    log(f"- {function}: {reason} (Found in: {file_path})")
                found_any_invalid_functions = True

            if found_deprecated_string:
                log(
                    "- Deprecated AsString functions detected in the project: Consider using the helper asstring_to_asbrstr.py to replace them."
                )
                found_any_invalid_functions = True

                # Verbose: Print where the deprecated string functions were found only if --verbose is enabled
                if args.verbose and deprecated_string_files:
                    log_v(
                        "Deprecated AsString functions detected in the following files:",
                        prepend="\n",
                    )
                    for f in deprecated_string_files:
                        log_v(f"- {f}")

            if found_deprecated_math:
                log(
                    "- Deprecated AsMath functions detected in the project: Consider using the helper asmath_to_asbrmath.py to replace them."
                )
                found_any_invalid_functions = True

                # Verbose: Print where the deprecated math functions were found only if --verbose is enabled
                if deprecated_math_files:
                    log_v(
                        "Deprecated AsMath functions detected in the following files:",
                        prepend="\n",
                    )
                    for f in deprecated_math_files:
                        log_v(f"- {f}")

            if not found_any_invalid_functions:
                log_v("- None")

            log("\n\nChecking for safety...")
            safety_results = check_safety(args.project_path)
            if safety_results:
                for entry in safety_results:
                    log(f"- {entry}")
            else:
                log_v("- None")

            # Find mappVision issues
            check_vision_settings(args.project_path, log, args.verbose)

            # Find mappView issues
            check_mappView(args.project_path, log, args.verbose)

<<<<<<< HEAD
            # Find mappService issues
=======
            # Find mappServices issues
>>>>>>> 15784f00
            check_mapp_version(args.project_path, log, args.verbose)

            end_time = time.time()
            log(
                "─" * 80 + f"\nScanning completed successfully in {end_time - start_time:.2f} seconds."
            )

        except Exception as e:
            error_message = f"\n[ERROR] An unexpected error occurred: {str(e)}"

            # Print error to console
            print(error_message)

            # Ensure log file is open before writing
            try:
                with open(output_file, "a", encoding="utf-8") as error_log:
                    error_log.write(error_message + "\n")
            except Exception as log_error:
                print(f"[ERROR] Failed to write error to log file: {log_error}")

    print(f"\nResults have been saved to {output_file}\n")


if __name__ == "__main__":
    main()<|MERGE_RESOLUTION|>--- conflicted
+++ resolved
@@ -698,11 +698,7 @@
             # Find mappView issues
             check_mappView(args.project_path, log, args.verbose)
 
-<<<<<<< HEAD
             # Find mappService issues
-=======
-            # Find mappServices issues
->>>>>>> 15784f00
             check_mapp_version(args.project_path, log, args.verbose)
 
             end_time = time.time()
